--- conflicted
+++ resolved
@@ -391,7 +391,6 @@
             logger.error(suffix)
             raise
 
-<<<<<<< HEAD
     ssh_jump_name = clouds.Kubernetes.SKY_SSH_JUMP_NAME
     if network_mode == nodeport_mode:
         service_type = kubernetes_utils.KubernetesServiceType.NODEPORT
@@ -419,8 +418,6 @@
     config['auth']['ssh_proxy_command'] = ssh_proxy_cmd
 
     return config
-=======
-    return config
 
 # ---------------------------------- RunPod ---------------------------------- #
 def setup_runpod_authentication(config: Dict[str, Any]) -> Dict[str, Any]:
@@ -431,5 +428,4 @@
     _, public_key_path = get_or_generate_keys()
     with open(public_key_path, 'r') as f:
         public_key = f.read()
-    return _replace_ssh_info_in_config(config, public_key)
->>>>>>> e8538f1f
+    return _replace_ssh_info_in_config(config, public_key)