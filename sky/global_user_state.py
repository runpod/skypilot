"""Sky global user state, backed by a sqlite database.

Concepts:
- Cluster name: a user-supplied or auto-generated unique name to identify a
  cluster.
- Cluster handle: (non-user facing) an opaque backend handle for Sky to
  interact with a cluster.
"""
import enum
import json
import os
import pathlib
import pickle
import sqlite3
import threading
import time
import typing
from typing import Any, Dict, List, Optional

from sky import clouds
from sky.skylet.utils import db_utils
from sky.utils import base_utils

if typing.TYPE_CHECKING:
    from sky import backends
    from sky.data import Storage

_ENABLED_CLOUDS_KEY = 'enabled_clouds'

_DB_PATH = os.path.expanduser('~/.sky/state.db')
pathlib.Path(_DB_PATH).parents[0].mkdir(parents=True, exist_ok=True)


class _SQLiteConn(threading.local):
    """Thread-local connection to the sqlite3 database."""

    def __init__(self, db_path: str):
        super().__init__()
        self.db_path = db_path
        self.conn = sqlite3.connect(db_path)
        self.cursor = self.conn.cursor()
        self._create_tables()

    def _create_tables(self):
        # Table for Clusters
        self.cursor.execute("""\
            CREATE TABLE IF NOT EXISTS clusters (
            name TEXT PRIMARY KEY,
            launched_at INTEGER,
            handle BLOB,
            last_use TEXT,
            status TEXT,
            autostop INTEGER DEFAULT -1)""")
        # Table for Sky Config (e.g. enabled clouds)
        self.cursor.execute("""\
            CREATE TABLE IF NOT EXISTS config (
            key TEXT PRIMARY KEY, value TEXT)""")
        # Table for Storage
        self.cursor.execute("""\
            CREATE TABLE IF NOT EXISTS storage (
            name TEXT PRIMARY KEY,
            launched_at INTEGER,
            handle BLOB,
            last_use TEXT,
            status TEXT)""")
        # For backward compatibility.
        # TODO(zhwu): Remove this function after all users have migrated to
        # the latest version of Sky.
        # Add autostop column to clusters table
        db_utils.add_column_to_table(self.cursor, self.conn, 'clusters',
                                     'autostop', 'INTEGER DEFAULT -1')

        db_utils.add_column_to_table(self.cursor, self.conn, 'clusters',
                                     'metadata', 'TEXT DEFAULT "{}"')

        self.conn.commit()


_DB = _SQLiteConn(_DB_PATH)


class ClusterStatus(enum.Enum):
    """Cluster status as recorded in table 'clusters'."""
    # NOTE: these statuses are as recorded in our local cache, the table
    # 'clusters'.  The actual cluster state may be different (e.g., an UP
    # cluster getting killed manually by the user or the cloud provider).

    # Initializing.  This means a backend.provision() call has started but has
    # not successfully finished. The cluster may be undergoing setup, may have
    # failed setup, may be live or down.
    INIT = 'INIT'

    # The cluster is recorded as up.  This means a backend.provision() has
    # previously succeeded.
    UP = 'UP'

    # Stopped.  This means a `sky stop` call has previously succeeded.
    STOPPED = 'STOPPED'


class StorageStatus(enum.Enum):
    """Storage status as recorded in table 'storage'."""

    # Initializing and uploading storage
    INIT = 'INIT'

    # Initialization failed
    INIT_FAILED = 'INIT_FAILED'

    # Failed to Upload to Cloud
    UPLOAD_FAILED = 'UPLOAD_FAILED'

    # Finished uploading, in terminal state
    READY = 'READY'


def add_or_update_cluster(cluster_name: str,
                          cluster_handle: 'backends.Backend.ResourceHandle',
                          ready: bool,
                          is_launch: bool = True):
    """Adds or updates cluster_name -> cluster_handle mapping."""
    # FIXME: launched_at will be changed when `sky launch -c` is called.
    handle = pickle.dumps(cluster_handle)
<<<<<<< HEAD
    last_use = base_utils.get_pretty_entry_point()
=======
    cluster_launched_at = int(time.time()) if is_launch else None
    last_use = _get_pretty_entry_point() if is_launch else None
>>>>>>> 2a9013b2
    status = ClusterStatus.UP if ready else ClusterStatus.INIT
    _DB.cursor.execute(
        'INSERT or REPLACE INTO clusters'
        '(name, launched_at, handle, last_use, status, autostop) '
        'VALUES ('
        # name
        '?, '
        # launched_at
        'COALESCE('
        '?, (SELECT launched_at FROM clusters WHERE name=?)), '
        # handle
        '?, '
        # last_use
        'COALESCE('
        '?, (SELECT last_use FROM clusters WHERE name=?)), '
        # status
        '?, '
        # autostop
        # Keep the old autostop value if it exists, otherwise set it to
        # default -1.
        'COALESCE('
        '(SELECT autostop FROM clusters WHERE name=? AND status!=?), -1)'
        ')',
        (
            # name
            cluster_name,
            # launched_at
            cluster_launched_at,
            cluster_name,
            # handle
            handle,
            # last_use
            last_use,
            cluster_name,
            # status
            status.value,
            # autostop
            cluster_name,
            ClusterStatus.STOPPED.value,
        ))
    _DB.conn.commit()


def update_last_use(cluster_name: str):
    """Updates the last used command for the cluster."""
    _DB.cursor.execute('UPDATE clusters SET last_use=(?) WHERE name=(?)',
                       (base_utils.get_pretty_entry_point(), cluster_name))
    _DB.conn.commit()


def remove_cluster(cluster_name: str, terminate: bool):
    """Removes cluster_name mapping."""
    if terminate:
        _DB.cursor.execute('DELETE FROM clusters WHERE name=(?)',
                           (cluster_name,))
    else:
        handle = get_handle_from_cluster_name(cluster_name)
        if handle is None:
            return
        # Must invalidate head_ip: otherwise 'sky cpunode' on a stopped cpunode
        # will directly try to ssh, which leads to timeout.
        handle.head_ip = None
        _DB.cursor.execute(
            'UPDATE clusters SET handle=(?), status=(?) '
            'WHERE name=(?)', (
                pickle.dumps(handle),
                ClusterStatus.STOPPED.value,
                cluster_name,
            ))
    _DB.conn.commit()


def get_handle_from_cluster_name(
        cluster_name: str) -> Optional['backends.Backend.ResourceHandle']:
    assert cluster_name is not None, 'cluster_name cannot be None'
    rows = _DB.cursor.execute('SELECT handle FROM clusters WHERE name=(?)',
                              (cluster_name,))
    for (handle,) in rows:
        return pickle.loads(handle)


def get_glob_cluster_names(cluster_name: str) -> List[str]:
    assert cluster_name is not None, 'cluster_name cannot be None'
    rows = _DB.cursor.execute('SELECT name FROM clusters WHERE name GLOB (?)',
                              (cluster_name,))
    return [row[0] for row in rows]


def set_cluster_status(cluster_name: str, status: ClusterStatus) -> None:
    _DB.cursor.execute('UPDATE clusters SET status=(?) WHERE name=(?)', (
        status.value,
        cluster_name,
    ))
    count = _DB.cursor.rowcount
    _DB.conn.commit()
    assert count <= 1, count
    if count == 0:
        raise ValueError(f'Cluster {cluster_name} not found.')


def set_cluster_autostop_value(cluster_name: str, idle_minutes: int) -> None:
    _DB.cursor.execute('UPDATE clusters SET autostop=(?) WHERE name=(?)', (
        idle_minutes,
        cluster_name,
    ))
    count = _DB.cursor.rowcount
    _DB.conn.commit()
    assert count <= 1, count
    if count == 0:
        raise ValueError(f'Cluster {cluster_name} not found.')


def get_cluster_metadata(cluster_name: str) -> Optional[Dict[str, Any]]:
    rows = _DB.cursor.execute('SELECT metadata FROM clusters WHERE name=(?)',
                              (cluster_name,))
    for (metadata,) in rows:
        if metadata is None:
            return None
        return json.loads(metadata)


def set_cluster_metadata(cluster_name: str, metadata: Dict[str, Any]) -> None:
    _DB.cursor.execute('UPDATE clusters SET metadata=(?) WHERE name=(?)', (
        json.dumps(metadata),
        cluster_name,
    ))
    count = _DB.cursor.rowcount
    _DB.conn.commit()
    assert count <= 1, count
    if count == 0:
        raise ValueError(f'Cluster {cluster_name} not found.')


def get_cluster_from_name(
        cluster_name: Optional[str]) -> Optional[Dict[str, Any]]:
    rows = _DB.cursor.execute('SELECT * FROM clusters WHERE name=(?)',
                              (cluster_name,))
    for name, launched_at, handle, last_use, status, autostop, metadata in rows:
        record = {
            'name': name,
            'launched_at': launched_at,
            'handle': pickle.loads(handle),
            'last_use': last_use,
            'status': ClusterStatus[status],
            'autostop': autostop,
            'metadata': json.loads(metadata),
        }
        return record


def get_clusters() -> List[Dict[str, Any]]:
    rows = _DB.cursor.execute(
        'select * from clusters order by launched_at desc')
    records = []
    for name, launched_at, handle, last_use, status, autostop, metadata in rows:
        # TODO: use namedtuple instead of dict
        record = {
            'name': name,
            'launched_at': launched_at,
            'handle': pickle.loads(handle),
            'last_use': last_use,
            'status': ClusterStatus[status],
            'autostop': autostop,
            'metadata': json.loads(metadata),
        }
        records.append(record)
    return records


def get_enabled_clouds() -> List[clouds.Cloud]:
    rows = _DB.cursor.execute('SELECT value FROM config WHERE key = ?',
                              (_ENABLED_CLOUDS_KEY,))
    ret = []
    for (value,) in rows:
        ret = json.loads(value)
        break
    return [clouds.CLOUD_REGISTRY.from_str(cloud) for cloud in ret]


def set_enabled_clouds(enabled_clouds: List[str]) -> None:
    _DB.cursor.execute('INSERT OR REPLACE INTO config VALUES (?, ?)',
                       (_ENABLED_CLOUDS_KEY, json.dumps(enabled_clouds)))
    _DB.conn.commit()


def add_or_update_storage(storage_name: str,
                          storage_handle: 'Storage.StorageMetadata',
                          storage_status: StorageStatus):
    storage_launched_at = int(time.time())
    handle = pickle.dumps(storage_handle)
    last_use = base_utils.get_pretty_entry_point()

    def status_check(status):
        return status in StorageStatus

    if not status_check(storage_status):
        raise ValueError(f'Error in updating global state. Storage Status '
                         f'{storage_status} is passed in incorrectly')
    _DB.cursor.execute('INSERT OR REPLACE INTO storage VALUES (?, ?, ?, ?, ?)',
                       (storage_name, storage_launched_at, handle, last_use,
                        storage_status.value))
    _DB.conn.commit()


def remove_storage(storage_name: str):
    """Removes Storage from Database"""
    _DB.cursor.execute('DELETE FROM storage WHERE name=(?)', (storage_name,))
    _DB.conn.commit()


def set_storage_status(storage_name: str, status: StorageStatus) -> None:
    _DB.cursor.execute('UPDATE storage SET status=(?) WHERE name=(?)', (
        status.value,
        storage_name,
    ))
    count = _DB.cursor.rowcount
    _DB.conn.commit()
    assert count <= 1, count
    if count == 0:
        raise ValueError(f'Storage {storage_name} not found.')


def get_storage_status(storage_name: str) -> None:
    assert storage_name is not None, 'storage_name cannot be None'
    rows = _DB.cursor.execute('SELECT status FROM storage WHERE name=(?)',
                              (storage_name,))
    for (status,) in rows:
        return StorageStatus[status]


def set_storage_handle(storage_name: str, handle: 'Storage.StorageMetadata'):
    _DB.cursor.execute('UPDATE storage SET handle=(?) WHERE name=(?)', (
        pickle.dumps(handle),
        storage_name,
    ))
    count = _DB.cursor.rowcount
    _DB.conn.commit()
    assert count <= 1, count
    if count == 0:
        raise ValueError(f'Storage{storage_name} not found.')


def get_handle_from_storage_name(storage_name: str):
    assert storage_name is not None, 'storage_name cannot be None'
    rows = _DB.cursor.execute('SELECT handle FROM storage WHERE name=(?)',
                              (storage_name,))
    for (handle,) in rows:
        return pickle.loads(handle)


def get_storage() -> List[Dict[str, Any]]:
    rows = _DB.cursor.execute('select * from storage')
    records = []
    for name, launched_at, handle, last_use, status in rows:
        # TODO: use namedtuple instead of dict
        records.append({
            'name': name,
            'launched_at': launched_at,
            'handle': pickle.loads(handle),
            'last_use': last_use,
            'status': StorageStatus[status],
        })
    return records<|MERGE_RESOLUTION|>--- conflicted
+++ resolved
@@ -121,12 +121,8 @@
     """Adds or updates cluster_name -> cluster_handle mapping."""
     # FIXME: launched_at will be changed when `sky launch -c` is called.
     handle = pickle.dumps(cluster_handle)
-<<<<<<< HEAD
-    last_use = base_utils.get_pretty_entry_point()
-=======
     cluster_launched_at = int(time.time()) if is_launch else None
-    last_use = _get_pretty_entry_point() if is_launch else None
->>>>>>> 2a9013b2
+    last_use = base_utils.get_pretty_entry_point() if is_launch else None
     status = ClusterStatus.UP if ready else ClusterStatus.INIT
     _DB.cursor.execute(
         'INSERT or REPLACE INTO clusters'
