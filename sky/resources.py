--- conflicted
+++ resolved
@@ -900,14 +900,7 @@
             resources_fields['disk_size'] = int(resources_fields['disk_size'])
         if resources_fields['image_id'] is not None:
             logger.warning('image_id in resources is experimental. It only '
-<<<<<<< HEAD
-                           'supports AWS/GCP.')
-=======
                            'supports AWS/GCP/IBM.')
-            resources_fields['image_id'] = config.pop('image_id')
-        if config.get('disk_tier') is not None:
-            resources_fields['disk_tier'] = config.pop('disk_tier')
->>>>>>> 430ba74a
 
         assert not config, f'Invalid resource args: {config.keys()}'
         return Resources(**resources_fields)
