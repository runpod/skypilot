--- conflicted
+++ resolved
@@ -252,16 +252,9 @@
     Returns:
         A str, dict or list that is decoded from the payload string.
     """
-<<<<<<< HEAD
-    matched = _PAYLOAD_PATTERN.match(payload_str)
-    if matched is None:
-        raise ValueError(f'Invalid payload string: \n{payload_str}')
-    payload_str = matched.group(1)
-=======
     matched = _PAYLOAD_PATTERN.findall(payload_str)
     if not matched:
         raise ValueError(f'Invalid payload string: \n{payload_str}')
     payload_str = matched[0]
->>>>>>> 9d705a77
     payload = json.loads(payload_str)
     return payload